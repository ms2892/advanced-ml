--- conflicted
+++ resolved
@@ -133,24 +133,15 @@
         x = self.flatten(x)
 
         # 20% Dropout at input layer
-<<<<<<< HEAD
-        x = F.dropout(x, p=0.2)
-
-=======
         x = self.drop1(x)
 #         x = F.dropout(x, p=0.2)
 #         print(x.shape)
->>>>>>> 4f697b5c
         intermediate = self.inp(x)
         # 50% Dropout at 1st linear layer
         intermediate = self.drop2(intermediate)
         intermediate = self.relu(intermediate)
-<<<<<<< HEAD
-
-=======
 #         print(intermediate.shape)
         
->>>>>>> 4f697b5c
         # 50 % dropout at 2nd linear layer
         intermediate = self.linear1(intermediate)
         intermediate = self.drop2(intermediate)
