import torch
from torch import nn
import torch.nn.functional as F
import torch.distributions as D


def softplus_inverse(x):
    '''
        Computes the inverse of softplus f(x) = log(exp(x) - 1) in a numerically stable way.
    '''
    return x + torch.log(-torch.expm1(-x))


class VariationalLinear(nn.Module):
    def __init__(
        self,
        in_features:int, out_features:int, prior_distribution, bias=True,
        nonlinearity="relu", param=None,
    ):
        '''
            Args:
                prior:
                    the prior to be used.
                nonlinearity:
                    the nonlinearity that will follow the linear layer. This will be used to 
                    calculate the gain required to properly initialize the weights.
                    For more information see
                    https://pytorch.org/docs/stable/nn.init.html#torch.nn.init.calculate_gain.
                    Default value is "relu".
                param:
                    any parameters needed to be passed for the function that calculates the gain
                    (see also the "nonlinearity" parameter).
        '''


        super().__init__()

        self.bias = bias

        # Calculate gain
        gain = torch.nn.init.calculate_gain(nonlinearity=nonlinearity, param=param)
        # Transform the gain according to the parameterization for sigma in the paper
        scale = softplus_inverse(gain / torch.sqrt(torch.tensor(in_features)))

        # Note that initialization is so that initially the sampled weights follow
        # N(0, gain ** 2 / in_features) distribution. This helps retain output distribution to
        # be closer to standard normal
        self.mu_weights = nn.Parameter(torch.empty(out_features, in_features).fill_(0))
        self.rho_weights = nn.Parameter(torch.empty(out_features, in_features).fill_(scale))

        if bias:
            # Same initialization as above
            self.mu_bias = nn.Parameter(torch.empty(out_features).fill_(0))
            self.rho_bias = nn.Parameter(torch.empty(out_features).fill_(scale))
        
        self.prior_distribution = prior_distribution


<<<<<<< HEAD
    def forward(self, x:torch.Tensor, n_samples=1, prune_weights=False, pruning_threshold=0.0):
        '''
            Calculates logits for the input x using "n_samples" samples of the weights.

            Args:
                x: tensor of shape (batch_size, in_features) if n_samples = 1
                   tensor of shape (batch_size, 1, 1, in_features) if n_samples > 1
                n_samples: how many times to sample the weights for the linear layer
                prune_weights: boolean value indicating whether weight pruning should be applied.
                               Defaults to False.
                pruning_threshold: determines when to prune the weights
            Output:
                tuple (tensor, scalar tensor):
                    - the first element is tensor of logits of the model for the input x.
                      If n_samples = 1, then the shape is (batch_size, out_features).
                      If n_samples > 1, then the shape is (batch_size, n_samples, out_features).
                    - the second element is the KL divergence of the model weights sampled
                      in the forward pass. It is a 0-dim tensor containing only one scalar.
        '''
        if n_samples == 1:
            return self.forward_single_sample(x, prune_weights=prune_weights, pruning_threshold=pruning_threshold)
        else:
            return self.forward_multiple_samples(x, n_samples=n_samples, prune_weights=prune_weights, pruning_threshold=pruning_threshold)


    def forward_single_sample(self, x:torch.Tensor, prune_weights=False, pruning_threshold=0.0):
=======
    def forward(self, x:torch.Tensor):
>>>>>>> e69b82aa
        '''
            Args:
                x: input tensor of size (batch_size, in_features)
                prune_weights: boolean value indicating whether weight pruning should be applied.
                               Defaults to False.
                pruning_threshold: determines when to prune the weights
            Output:
                tuple (tensor, scalar tensor):
                    - the first element is tensor of logits of the model for the input x. The shape is (batch_size, out_features).
                    - the second element is the KL divergence of the model weights sampled
                      in the forward pass. It is a 0-dim tensor containing only one scalar.
        '''
        
        kl_divergence = 0

        # Calculate W
        sigma_weights = F.softplus(self.rho_weights)
        weight_distribution = D.Normal(
            loc=self.mu_weights, scale=sigma_weights
        )
<<<<<<< HEAD
        W = weight_distribution.sample()
        if prune_weights:
            snr = self.mu_weights.abs() / sigma_weights
            mask = snr > pruning_threshold
            W[mask] = 0
        print(f"W: {(W == 0).sum() / W.nelement()}")
=======
        W = weight_distribution.rsample()
>>>>>>> e69b82aa

        # Calculate weight contribution to KL divergence
        kl_divergence += weight_distribution.log_prob(W).sum()
        kl_divergence -= self.prior_distribution.log_prob(W).sum()

        # Multiply input by W
        out = torch.mm(x, W.T)

        # Handle bias
        if self.bias:
            sigma_bias = F.softplus(self.rho_bias)
            bias_distribution = D.Normal(
                loc=self.mu_bias, scale=sigma_bias
            )
<<<<<<< HEAD
            b = bias_distribution.sample()
            if prune_weights:
                snr = self.mu_bias.abs() / sigma_bias
                mask = snr > pruning_threshold
                b[mask] = 0
            print(f"b: {(b == 0).sum() / b.nelement()}")

            # Calculate bias contribution to KL divergence
            kl_divergence += bias_distribution.log_prob(b).sum()
            kl_divergence -= self.prior_distribution.log_prob(b).sum()

            # Add the bias
            out += b

        return out, kl_divergence
    

    def forward_multiple_samples(self, x:torch.Tensor, n_samples, prune_weights=False, pruning_threshold=0.0):
        '''
            Args:
                x: input tensor of size (batch_size, 1, 1, in_features)
                prune_weights: boolean value indicating whether weight pruning should be applied.
                               Defaults to False.
                pruning_threshold: determines when to prune the weights
            Output:
                tuple (tensor, scalar tensor):
                    - the first element is tensor of logits of the model for the input x. The shape is (batch_size, n_samples, out_features).
                    - the second element is the KL divergence of the model weights sampled
                      in the forward pass. It is a 0-dim tensor containing only one scalar.
        '''

        kl_divergence = 0

        # Calculate W
        sigma_weights = F.softplus(self.rho_weights)
        weight_distribution = D.Normal(
            loc=self.mu_weights, scale=sigma_weights
        )
        W = weight_distribution.sample((n_samples, ))
        if prune_weights:
            snr = self.mu_weights.abs() / sigma_weights
            mask = snr > pruning_threshold
            W[:, mask] = 0
        print(f"W: {(W == 0).sum() / W.nelement()}")

        # Calculate weight contribution to KL divergence
        kl_divergence += weight_distribution.log_prob(W).sum()
        kl_divergence -= self.prior_distribution.log_prob(W).sum()

        # Multiply input by W
        out = torch.matmul(x, W.transpose(2, 1))

        # Handle bias
        if self.bias:
            sigma_bias = F.softplus(self.rho_bias)
            bias_distribution = D.Normal(
                loc=self.mu_bias, scale=sigma_bias
            )
            b = bias_distribution.sample((n_samples, ))
            if prune_weights:
                snr = self.mu_bias.abs() / sigma_bias
                mask = snr > pruning_threshold
                b[:, mask] = 0
            b = b.unsqueeze(1)
            print(f"b: {(b == 0).sum() / b.nelement()}")
            
=======
            b = bias_distribution.rsample()

            # Add the bias
            out += b
>>>>>>> e69b82aa

            # Calculate bias contribution to KL divergence
            kl_divergence += bias_distribution.log_prob(b).sum()
            kl_divergence -= self.prior_distribution.log_prob(b).sum()

            # Add the bias
            out += b

        return out, kl_divergence


def main():
    sigma_1 = torch.exp(-torch.tensor(1))
    sigma_2 = torch.exp(-torch.tensor(7))

    p = 1/2
    mixture_distribution = D.Categorical(probs=torch.tensor([p, 1 - p]))
    component_distribution = D.Normal(
        loc=torch.zeros(2),
        scale=torch.tensor([sigma_1, sigma_2]),
    )
    prior_distribution = D.MixtureSameFamily(
        mixture_distribution=mixture_distribution, component_distribution=component_distribution
    )
    layer = VariationalLinear(
        in_features=784, out_features=1200, bias=True, prior_distribution=prior_distribution, nonlinearity="linear"
    )
    
    # for p in layer.parameters():
    #     print(p.shape)

    x = torch.randn((128, 784))
    with torch.no_grad():
        out, kl_divergence = layer(x)
    
    print(out.shape)
    print(out.mean(), out.std()) # Should be around 0 and 1
    print(kl_divergence) # Should be different from initial this time


    with torch.no_grad():
        layer.mu_weights += 0.1
        layer.rho_weights *= 0.5

        layer.mu_bias -= 0.1
        layer.rho_bias *= 0.1

    with torch.no_grad():
        out, kl_divergence = layer(x)
    print(kl_divergence) # Should be different from initial this time
    

if __name__ == "__main__":
    main()<|MERGE_RESOLUTION|>--- conflicted
+++ resolved
@@ -56,42 +56,10 @@
         self.prior_distribution = prior_distribution
 
 
-<<<<<<< HEAD
-    def forward(self, x:torch.Tensor, n_samples=1, prune_weights=False, pruning_threshold=0.0):
-        '''
-            Calculates logits for the input x using "n_samples" samples of the weights.
-
-            Args:
-                x: tensor of shape (batch_size, in_features) if n_samples = 1
-                   tensor of shape (batch_size, 1, 1, in_features) if n_samples > 1
-                n_samples: how many times to sample the weights for the linear layer
-                prune_weights: boolean value indicating whether weight pruning should be applied.
-                               Defaults to False.
-                pruning_threshold: determines when to prune the weights
-            Output:
-                tuple (tensor, scalar tensor):
-                    - the first element is tensor of logits of the model for the input x.
-                      If n_samples = 1, then the shape is (batch_size, out_features).
-                      If n_samples > 1, then the shape is (batch_size, n_samples, out_features).
-                    - the second element is the KL divergence of the model weights sampled
-                      in the forward pass. It is a 0-dim tensor containing only one scalar.
-        '''
-        if n_samples == 1:
-            return self.forward_single_sample(x, prune_weights=prune_weights, pruning_threshold=pruning_threshold)
-        else:
-            return self.forward_multiple_samples(x, n_samples=n_samples, prune_weights=prune_weights, pruning_threshold=pruning_threshold)
-
-
-    def forward_single_sample(self, x:torch.Tensor, prune_weights=False, pruning_threshold=0.0):
-=======
-    def forward(self, x:torch.Tensor):
->>>>>>> e69b82aa
+    def forward(self, x:torch.Tensor, prune_weights=False, pruning_threshold=0.0):
         '''
             Args:
                 x: input tensor of size (batch_size, in_features)
-                prune_weights: boolean value indicating whether weight pruning should be applied.
-                               Defaults to False.
-                pruning_threshold: determines when to prune the weights
             Output:
                 tuple (tensor, scalar tensor):
                     - the first element is tensor of logits of the model for the input x. The shape is (batch_size, out_features).
@@ -106,16 +74,12 @@
         weight_distribution = D.Normal(
             loc=self.mu_weights, scale=sigma_weights
         )
-<<<<<<< HEAD
-        W = weight_distribution.sample()
+        W = weight_distribution.rsample()
         if prune_weights:
             snr = self.mu_weights.abs() / sigma_weights
             mask = snr > pruning_threshold
             W[mask] = 0
         print(f"W: {(W == 0).sum() / W.nelement()}")
-=======
-        W = weight_distribution.rsample()
->>>>>>> e69b82aa
 
         # Calculate weight contribution to KL divergence
         kl_divergence += weight_distribution.log_prob(W).sum()
@@ -130,86 +94,19 @@
             bias_distribution = D.Normal(
                 loc=self.mu_bias, scale=sigma_bias
             )
-<<<<<<< HEAD
-            b = bias_distribution.sample()
+            b = bias_distribution.rsample()
             if prune_weights:
                 snr = self.mu_bias.abs() / sigma_bias
                 mask = snr > pruning_threshold
                 b[mask] = 0
             print(f"b: {(b == 0).sum() / b.nelement()}")
 
-            # Calculate bias contribution to KL divergence
-            kl_divergence += bias_distribution.log_prob(b).sum()
-            kl_divergence -= self.prior_distribution.log_prob(b).sum()
-
             # Add the bias
             out += b
-
-        return out, kl_divergence
-    
-
-    def forward_multiple_samples(self, x:torch.Tensor, n_samples, prune_weights=False, pruning_threshold=0.0):
-        '''
-            Args:
-                x: input tensor of size (batch_size, 1, 1, in_features)
-                prune_weights: boolean value indicating whether weight pruning should be applied.
-                               Defaults to False.
-                pruning_threshold: determines when to prune the weights
-            Output:
-                tuple (tensor, scalar tensor):
-                    - the first element is tensor of logits of the model for the input x. The shape is (batch_size, n_samples, out_features).
-                    - the second element is the KL divergence of the model weights sampled
-                      in the forward pass. It is a 0-dim tensor containing only one scalar.
-        '''
-
-        kl_divergence = 0
-
-        # Calculate W
-        sigma_weights = F.softplus(self.rho_weights)
-        weight_distribution = D.Normal(
-            loc=self.mu_weights, scale=sigma_weights
-        )
-        W = weight_distribution.sample((n_samples, ))
-        if prune_weights:
-            snr = self.mu_weights.abs() / sigma_weights
-            mask = snr > pruning_threshold
-            W[:, mask] = 0
-        print(f"W: {(W == 0).sum() / W.nelement()}")
-
-        # Calculate weight contribution to KL divergence
-        kl_divergence += weight_distribution.log_prob(W).sum()
-        kl_divergence -= self.prior_distribution.log_prob(W).sum()
-
-        # Multiply input by W
-        out = torch.matmul(x, W.transpose(2, 1))
-
-        # Handle bias
-        if self.bias:
-            sigma_bias = F.softplus(self.rho_bias)
-            bias_distribution = D.Normal(
-                loc=self.mu_bias, scale=sigma_bias
-            )
-            b = bias_distribution.sample((n_samples, ))
-            if prune_weights:
-                snr = self.mu_bias.abs() / sigma_bias
-                mask = snr > pruning_threshold
-                b[:, mask] = 0
-            b = b.unsqueeze(1)
-            print(f"b: {(b == 0).sum() / b.nelement()}")
-            
-=======
-            b = bias_distribution.rsample()
-
-            # Add the bias
-            out += b
->>>>>>> e69b82aa
 
             # Calculate bias contribution to KL divergence
             kl_divergence += bias_distribution.log_prob(b).sum()
             kl_divergence -= self.prior_distribution.log_prob(b).sum()
-
-            # Add the bias
-            out += b
 
         return out, kl_divergence
 
