import torch
import numpy as np
import time
from torch.utils.data import DataLoader
import torch.nn.functional as F
from tqdm import tqdm
import logging
from collections import defaultdict
from torch.utils.tensorboard import SummaryWriter
from torch.cuda import amp
from datetime import datetime
import re


# Imports
#===========================#


# Logging Configuration - Defines the format and the severity of the logs
logging.basicConfig(
    level=logging.INFO,
    format="%(asctime)s [%(levelname)s] %(message)s",
    handlers=[
        logging.FileHandler("trainer_debug.log", 'w'),
        logging.StreamHandler()
    ]
)


class TrainModelWrapper:

    """
        Class:
            This class helps in defining a general trainer for regression an classification

        Attributes:
            This class takes in a dictionary as an attribute. The format of the dictionary is as follows

            args = {
                'model'             : model (object),
                'model_name'        : model name (string)
                'train_dataset'     : training dataset (object),
                'criterion'         : loss function (object),
                'batch_size'        : batch size (int),
                'optimizer'         : optimizer (object),
                'scheduler'         : scheduler (object) (optional),
                'es_flag'           : Boolean value to decide whether to use early stopping or not. (Default = False)
                'num_epochs'        : number of epochs (int),   
                'val_dataset'       : Validation Dataset(object)
                'test_dataset'      : Test Dataset (object)
                'uniform_kl_weight' : whether weigthing type for the KL divergence is uniform.  (Default = True)
                'scale_const'       : normalizing constant to prevent exploding gradients. (Default = 1)
                'n_samples'         : number of weight samples to be used in the forward pass for BNN models (Default = 1)
                'mode'              : Boolean value to decide whether this training is a classification training or not. (Default = 0) 
                                        Possible Values [0,1,2,3,4,5] -> 
                                            0 - Regression
                                            1 - Binary Classification
                                            2 - MultiClass Classification
                                            3 - Bayesian Regression
                                            4 - Bayesian Binary Classification
                                            5 - Bayesian MultiClass Classification
              }

            To pass these attributes to the TrainModelWrapper please pass it using the following syntax

            trainer = TrainModelWrapper(**args)

        Methods:
            train() -> Model object, history (dictionary):
                This method returns the trained model and the history of the results in a dictionary. 
                Depending on the mode of training, the history will contain it's respective metrics.

            error_print() -> None:
                This method is to notify the user if there is a discrepancy while passing the configuration.

            binary_correct() -> float:
                This method returns the correct number of predictions with respect to the ground truth in a binary classification setting

            multi_correct() -> float:
                This method returns the correct number of predictions with respect to the ground truth in a multi class classification setting

        Sub Class:
            EarlyStop:
                This class helps in enabling the functionality of early stopping in training 

    """

    def error_print(self):
        '''
            Method:
                This method prompts the user to follow the configuration format if there is any data missing.

            Args:
                None

            Output:
                None
        '''

        print("Please follow the given format of passing the argument")
        print("Please pass the argument as such a format")
        print('''
              args = {
                  \'model\'         : model (object),
                  \'train_dataset\' : training dataset (object),
                  \'criterion\'     : loss function (object),
                  \'batch_size\'    : batch size (int),
                  \'optimizer\'     : optimizer (object),
                  \'scheduler\'     : scheduler (object) (optional),
                  \'es_flag\'       : Boolean value to decide whether to use early stopping or not. (Default = False)
                  \'num_epochs\'    : number of epochs (int),   
                  \'val_dataset\'   : Validation Dataset to be passed (object)
                  \'test_dataset\'  : Test Dataset (object)
                  \'mode\': Boolean value to decide whether this training is a classification training or not. (Default = 0) 
                                      Possible Values [0,1,2] -> 
                                        0 - Regression
                                        1 - Binary Classification
                                        2 - MultiClass Classification
              }
              ''')

    def __init__(self, **kwargs):
        '''
            Constructor:
                This method helps in initializing the attributes of the class.

            Args:
                The dictionary format as specified in the error_print() method

            Output:
                None
        '''

        # Check if model is present in the configuration
        if 'model' in kwargs:
            self.model = kwargs['model']
        else:

            # Raise Error if model is missing
            logging.error("Model Object not found amongst the Arguments")
            self.error_print()
            raise Exception("Model Object not Found")

        # Check if model name is present in the configuration
        if 'model_name' in kwargs:
            curr_dt = datetime.now().strftime("%Y_%m_%d_%H_%M_%S")
            self.model_name = kwargs['model_name'] + '_' + curr_dt
        else:
            # Raise Error if model name is missing
            logging.error("Model Name Object not found amongst the Arguments")
            self.error_print()
            raise Exception("Model Name Object not Found")

        # Check if validation dataset is present in the configuration
        if 'val_dataset' in kwargs:
            self.val_dataset = kwargs['val_dataset']
        else:
            # Raise Error if val_dataset is missing
            logging.error("Validation dataset not found amongst the Arguments")
            self.error_print()
            raise Exception("Validation dataset not Found")

        # Check if test dataset is present in the configuration
        if 'test_dataset' in kwargs:
            self.test_dataset = kwargs['test_dataset']
        else:
            # Raise Error if test_dataset is missing
            logging.error("Test dataset not found amongst the Arguments")
            self.error_print()
            raise Exception("Test dataset not Found")

        # Check if dataset is present in the configuration
        if 'train_dataset' in kwargs:
            self.train_dataset = kwargs['train_dataset']
        else:

            # Raise an error if Dataset is not found
            logging.error(
                "Training Dataset Object not found amongst the Arguments")
            self.error_print()
            raise Exception("Training Dataset Object not Found")

        # check if criterion or loss function was passed in the configuration
        if 'criterion' in kwargs:
            self.criterion = kwargs['criterion']
        else:

            # Raise an error if criterion is missing
            logging.error(
                "Criterion / Loss Object not found amongst the Arguments")
            self.error_print()
            raise Exception("Criterion / Loss Object not Found")

        # check if batch size is present in the configuration
        if 'batch_size' in kwargs:
            self.batch_size = kwargs['batch_size']
        else:

            # Raise an error if batch size is not present
            logging.error("Batch Size not found amongst the Arguments")
            self.error_print()
            raise Exception("Batch Size not Found")

        # Check if Optimizer is present in the configuration
        if 'optimizer' in kwargs:
            self.optimizer = kwargs['optimizer']
        else:

            # Raise an error if optimizer is not present in configuration
            logging.error("Optimizer Object not found amongst the Arguments")
            self.error_print()
            raise Exception("Optimizer Object not Found")

        # Check if scheduler is present in the configuration
        if 'scheduler' in kwargs:
            self.scheduler = kwargs['scheduler']
        else:

            # Notify the user that scheduler wasn't specified. Revert to not using the scheduler
            self.scheduler = None
            logging.warning(
                "Scheduler Object not found amongst the Arguments. Ignore warning if scheduler wasn't meant to be in the loop")

        # Check if number of epochs is present in the configuration
        if 'num_epochs' in kwargs:
            self.num_epochs = kwargs['num_epochs']
        else:

            # Raise an error if number of epochs is not present in the configuration
            logging.error("Number of epochs not found amongst the Arguments")
            self.error_print()
            raise Exception("number of epochs not Found")

        # Check if early stopping flag is present in the configuration
        if 'es_flag' in kwargs:
            self.es_flag = kwargs['es_flag']
        else:

            # Set to False if flag is not present
            self.es_flag = False
        
        self.scale_const = 1 # set the default
        if "scale_const" in kwargs:
            self.scale_const = kwargs["scale_const"] # override default if needed
        
        self.uniform_kl_weight = True # set the default
        if "uniform_kl_weight" in kwargs:
            self.uniform_kl_weight = kwargs["uniform_kl_weight"] # override default if needed
        
        self.n_samples = 1 # set the default
        if "n_samples" in kwargs:
            self.n_samples = kwargs["n_samples"] # override default if needed

        # Check the mode of the training
        if 'mode' in kwargs:
            self.c_flag = kwargs['mode']
        else:

            # Set to regression (loss-based metric) if not present
            self.c_flag = 0

        # Initialize the run for this model
        self.writer = SummaryWriter('runs/'+self.model_name)

        # Initialize the dataset with the DataLoaders
        self.train_loader = DataLoader(
            self.train_dataset, batch_size=self.batch_size, shuffle=True)
        self.val_loader = DataLoader(
            self.val_dataset, batch_size=self.batch_size, shuffle=True)
        self.test_loader = DataLoader(
            self.test_dataset, batch_size=self.batch_size, shuffle=True)

    def train(self):
        
        if self.c_flag in [3,4,5]:
            return self.bnn_train()
        
        # Mark the starting time
        start = time.time()

        # Check the device
        device = torch.device('cuda' if torch.cuda.is_available() else 'cpu')

        # history of the results
        history = defaultdict(list)

        # scaler to help mitigate precision issues between CPU and GPU
        scaler = amp.GradScaler()
        n_accumulate = 4

        # Define train and val datasets
        dataloaders = {'train': self.train_loader,
                       'val': self.val_loader, 'test': self.test_loader}
        dataset_sizes = {'train': len(self.train_dataset), 'val': len(
            self.val_dataset), 'test': len(self.test_dataset)}

        # Notify the model name
        print("The tensorboard model name corresponding to this model is",
              self.model_name)

        # Create the early stopping checkpoint class
        if self.es_flag:
            earlystop = self.EarlyStop()
        else:
            earlystop = None

<<<<<<< HEAD
        self.model =self.model.to(device)
=======
        self.model = self.model.to(device)
>>>>>>> e69b82aa

        # Training Loop
        for step, epoch in enumerate(range(1, self.num_epochs+1)):
            print('Epoch {}/{}'.format(epoch, self.num_epochs))
            print('-'*10)

            for phase in ['train', 'val', 'test']:
                if (phase == 'train'):
                    self.model.train()
                else:
                    self.model.eval()
                running_loss = 0.0
                running_corr = 0

                for inputs, label in tqdm(dataloaders[phase]):
                    inputs = inputs.to(device)
                    label = label.to(device)

                    # Forward Pass

                    with torch.set_grad_enabled(phase == 'train'):
                        output = self.model(inputs)
                        loss = self.criterion(output, label)

                        # Backward Pass

                        if phase == 'train':
                            loss.backward()

                        # Zero grad
                        if phase == 'train':
                            # scaler.step(self.optimizer)
                            self.optimizer.step()
                            # scaler.update()
                            # if self.scheduler:
                                # self.scheduler.step()
                            self.optimizer.zero_grad()

                    # Classification Metric Calculation
                    if self.c_flag == 1:
                        running_corr += self.binary_correct(output, label)
                    elif self.c_flag == 2:
                        running_corr += self.multi_correct(output, label)

                    # Loss
                    running_loss += loss.item()*inputs.size(0)
                epoch_loss = running_loss/dataset_sizes[phase]
                if self.c_flag != 0:
                    epoch_acc = running_corr/dataset_sizes[phase]

                # Add metric to Tensorboard
                self.writer.add_scalar(phase+'_loss', epoch_loss, epoch)
                if self.c_flag != 0:
                    self.writer.add_scalar(phase+'_acc', epoch_acc, epoch)
                history[phase + ' loss'].append(epoch_loss)
                print('{} Loss: {:.4f}'.format(phase, epoch_loss))
                if self.c_flag != 0:
                    history[phase+' acc'].append(epoch_acc)
                    print('{} Acc: {:.4f}'.format(phase, epoch_acc))

                # Perform Early Stopping
                if self.es_flag and phase == 'test':
                    if self.c_flag == 0:
                        # Regression metric
                        if earlystop.early_stop(epoch_loss):

                            # If needs to stop training then finalize the training and return the model
                            end = time.time()
                            time_elapsed = end - start
                            print('Early Stopping Training completed in {:.0f}h {:.0f}m {:.0f}s'.format(
                                time_elapsed // 3600, (time_elapsed % 3600)//60, (time_elapsed % 3600) % 60))
                            return self.model, history
                    else:
                        # Classification Metric
                        if earlystop.early_stop(epoch_acc):

                            # If needs to stop training then finalize the training and return the model
                            end = time.time()
                            time_elapsed = end - start
                            print('Early Stopping Training completed in {:.0f}h {:.0f}m {:.0f}s'.format(
                                time_elapsed // 3600, (time_elapsed % 3600)//60, (time_elapsed % 3600) % 60))
                            return self.model, history
            print("")

        # End the training and return the model
        end = time.time()
        time_elapsed = end - start
        print('Training completed in {:.0f}h {:.0f}m {:.0f}s'.format(
            time_elapsed // 3600, (time_elapsed % 3600)//60, (time_elapsed % 3600) % 60))
        return self.model, history

    def binary_correct(self, pred, label):
        '''
            Method:
                This method returns the number of correct predictions in a binary classification setting

            Args:
                pred    (tensor)  :   Predictions made by the model
                label   (tensor)  :   Ground Truth

            Output:
                (int) :   number of correct predictions
        '''
        y_pred = pred.round()
        return y_pred.eq(label).sum()

    def multi_correct(self, pred, label):
        '''
            Method:
                This method returns the number of correct predictions in a multi class classification setting

            Args:
                pred    (tensor)  :   Predictions made by the model
                label   (tensor)  :   Ground Truth

            Output:
                (int) :    number of correct predictions   
        '''
        _, preds = torch.max(pred, 1)
        correct_preds = preds.eq(label).sum()
        return correct_preds

    def bnn_train(self):
        '''
            Method:
                This method trains the BNN based on the custom loss function and KL weight distribution
                
            Args:
                None
            
            Output:
                (model object)  :   returns the final instance of the model
                (dict)          :   contains information of all the performance metrics
        '''
        
        # Mark the starting time of the training
        start = time.time()
        
        # Check whether gpu is present or not
        device = torch.device('cuda' if torch.cuda.is_available() else 'cpu')
        
        # Empty 
        history = defaultdict(list)

        dataloaders = {'train': self.train_loader,
                       'val': self.val_loader, 'test': self.test_loader}
        dataset_sizes = {
            'train': len(self.train_dataset),
            'val': len(self.val_dataset),
            'test': len(self.test_dataset),
        }

        print("The tensorboard model name corresponding to this model is",
              self.model_name)

        if self.es_flag:
            earlystop = self.EarlyStop()
        else:
            earlystop = None

        for step, epoch in enumerate(range(1, self.num_epochs+1)):
            print('Epoch {}/{}'.format(epoch, self.num_epochs))
            print('-'*10)

            for phase in ['train', 'val', 'test']:
                if phase == 'train':
                    self.model.train()
                else:
                    self.model.eval()
                epoch_loss = 0.0 # ELBO scaled by 1/scale_const
                running_corr = 0.0
                epoch_elbo = 0.0 
                epoch_kl = 0.0
                epoch_nll = 0.0

                for batch_index, (inputs, labels) in tqdm(enumerate(dataloaders[phase])):
                    inputs = inputs.to(device)
                    labels = labels.to(device)

                    inputs = inputs.view(inputs.shape[0], -1)
                    if inputs.type() == "torch.DoubleTensor":
                        inputs = inputs.float()

                    with torch.set_grad_enabled(phase == 'train'):
                        outputs, kl_divergence = self.model(inputs, n_samples=self.n_samples)
                        kl_weight = self._get_kl_weight(
                            M=dataset_sizes[phase] // self.batch_size,
                            batch_index=batch_index, uniform_kl_weight=self.uniform_kl_weight,
                        )
                        loss, nll = self.criterion(
                            outputs, labels, kl_divergence, kl_weight,
                        )

                        if phase == 'train':
                            (loss / self.scale_const).backward()

                            self.optimizer.step()
                            if self.scheduler:
                                self.scheduler.step()

                            self.optimizer.zero_grad()
                    
                    if self.c_flag == 4:
                        probs = F.sigmoid(outputs)
                        probs = torch.mean(outputs, dim=1)
                        running_corr += self.binary_correct(probs, labels)

                    elif self.c_flag == 5:
                        probs = F.softmax(outputs, dim=-1)
                        probs = torch.mean(probs, dim=1)
                        
                        running_corr+= self.multi_correct(probs, labels)

                    epoch_loss += loss.item() / self.scale_const
                    epoch_elbo += loss.item()
                    weighted_kl = (loss - nll).item()
                    epoch_kl += weighted_kl
                    epoch_nll += nll.item()
                
                if self.c_flag != 0:
                    epoch_acc = running_corr/dataset_sizes[phase]

                self.writer.add_scalar(phase+'_loss', epoch_loss, epoch)
                self.writer.add_scalar(phase+'_elbo', epoch_elbo, epoch)
                self.writer.add_scalar(phase+'_kl', epoch_kl, epoch)
                self.writer.add_scalar(phase+'_nll', epoch_nll, epoch)
                if self.c_flag != 0:
                    self.writer.add_scalar(phase+'_acc', epoch_acc, epoch)

                history[phase+' loss'].append(epoch_loss)
                print('{} Loss: {:.4f}'.format(phase, epoch_loss))
                if self.c_flag != 0:
                    history[phase+' acc'].append(epoch_acc)
                    print('{} Acc: {:.4f}'.format(phase, epoch_acc))

                if self.es_flag and phase == 'test':
                    if self.c_flag == 0:

                        if earlystop.early_stop(epoch_loss):
                            end = time.time()
                            time_elapsed = end-start
                            print('Early Stopping Training completed in {:.0f}h {:.0f}m {:.0f}s'.format(
                                time_elapsed//3600, (time_elapsed % 3600)//60, (time_elapsed % 3600) % 60))
                            return self.model, history
                    else:
                        if earlystop.early_stop(epoch_acc):
                            end = time.time()
                            time_elapsed = end-start
                            print('Early Stopping Training completed in {:.0f}h {:.0f}m {:.0f}s'.format(
                                time_elapsed//3600, (time_elapsed % 3600)//60, (time_elapsed % 3600) % 60))
                            return self.model, history
            print("")
        end = time.time()
        time_elapsed = end-start
        print('Training completed in {:.0f}h {:.0f}m {:.0f}s'.format(
            time_elapsed//3600, (time_elapsed % 3600)//60, (time_elapsed % 3600) % 60))
        return self.model, history


    def _get_kl_weight(self, M, batch_index=-1, uniform_kl_weight=True):
        '''
            M: number of batches
        '''
        
        kl_weight = 1 / M
        if not uniform_kl_weight:
            if batch_index == -1:
                raise Exception("Batch Index Not specified while getting Loss")
            
            kl_weight = 2**(M - batch_index) / (2**M - 1)
        
        return kl_weight


    class EarlyStop:
        '''
            Class:
                This class helps enable the early stopping functionality in this training loop

            Attributes:
                patience    :   number of epochs with metric within tolerating range
                min_delta   :   minimum difference to be tolerated
                q           :   Queue to maintain the last x amount of metrics

            Methods:
                early_stop() -> bool:
                    checks if early stop should occur or not

        '''

        def __init__(self, patience=10, min_delta=0.01):
            # Constructor class to take in values
            self.patience = patience
            self.min_delta = min_delta
            self.q = []

        def early_stop(self, validation_metric):
            '''
                Method:
                    This method checks if the training should be stopped early or not

                Args:
                    validation_metric (float)   :   the metric that is being measured. (Regression - Val_Loss, Classification - Val_Acc)

                Output:
                    (bool)  :   True if early stopping should occur, False if not
            '''

            # Check if the Queue has filled up
            if len(self.q) != self.patience:
                self.q.append(validation_metric)
            else:

                # Calculate the average of the previous epochs
                avg_metric = sum(self.q)/self.patience

                # Check if the new metric is within tolerable range
                if abs(validation_metric-avg_metric) < self.min_delta:

                    # return True to stop it early
                    return True
                else:

                    # Pop the oldest metric and add the new one
                    self.q.pop(0)
                    self.q.append(validation_metric)

            # Return False if metric changed drastically in the past few epochs
            return False<|MERGE_RESOLUTION|>--- conflicted
+++ resolved
@@ -304,11 +304,7 @@
         else:
             earlystop = None
 
-<<<<<<< HEAD
-        self.model =self.model.to(device)
-=======
         self.model = self.model.to(device)
->>>>>>> e69b82aa
 
         # Training Loop
         for step, epoch in enumerate(range(1, self.num_epochs+1)):
